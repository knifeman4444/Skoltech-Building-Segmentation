--- conflicted
+++ resolved
@@ -15,37 +15,6 @@
 
 class SegmentationDataset(torch.utils.data.Dataset):
     def __init__(self,
-<<<<<<< HEAD
-                 tile_size,
-                 path_to_pics,
-                 path_to_masks=None,                   # None if there are no labels
-                 augmentations=default_aug,            # Augmentations
-                 preprocessing=default_preprocessing   # Preprocessing data for the model
-                 ):
-        # Load pictures
-        self.images = []
-        self.prefix_sizes = [0]
-        self.tile_size = tile_size
-
-        for root, dirs, files in os.walk(path_to_pics):
-            for file in sorted(files):
-                self.images.append(cv2.imread(os.path.join(root, file)))
-                h, w, _ = self.images[-1].shape
-                tile_count = (h // tile_size) * (w // tile_size)  # Count little images in the big image
-                self.prefix_sizes.append(self.prefix_sizes[-1] + tile_count)
-
-        # Load masks
-        self.has_mask = False
-        if path_to_masks is not None:
-            self.has_mask = True
-            self.masks = []
-            for root, dirs, files in os.walk(path_to_masks):
-                for file in sorted(files):
-                    mask = cv2.imread(os.path.join(root, file))
-                    mask = (mask[:, :, 0] > 0).astype('uint8')
-                    self.masks.append(mask)
-
-=======
                  tiles,
                  masks,
                  augmentations,            # Аугментации
@@ -54,7 +23,6 @@
         self.has_mask = masks is not None
         self.tiles = tiles
         self.masks = masks
->>>>>>> 58e477d3
         self.augmentations = augmentations
         self.preprocessing = preprocessing
 
